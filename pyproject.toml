--- conflicted
+++ resolved
@@ -10,11 +10,8 @@
 keywords = ["nginx", "security", "monitoring", "logs", "alerts"]
 
 [tool.poetry.dependencies]
-<<<<<<< HEAD
 python = ">=3.9"
-=======
-python = "^3.8"
->>>>>>> 1d1ec482
+
 requests = "^2.25.1"
 pyyaml = "^6.0"
 
